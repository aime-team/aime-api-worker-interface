
import time
from datetime import datetime, timedelta

from multiprocessing import Barrier
from multiprocessing.managers import SyncManager
from multiprocessing.dummy import Pool

import requests 
import socket
import io

import base64
from PIL.PngImagePlugin import PngInfo
import json
import pkg_resources



SYNC_MANAGER_BASE_PORT  =  10042
SYNC_MANAGER_AUTH_KEY   = b"aime_api_worker"
SERVER_PARAMETERS = ['job_id', 'start_time', 'start_time_compute']
DEFAULT_IMAGE_METADATA = [
    'prompt', 'negative_prompt', 'seed', 'base_steps', 'refine_steps', 'scale', 
    'aesthetic_score', 'negative_aesthetic_score', 'img2img_strength', 'base_sampler', 
    'refine_sampler', 'base_discretization', 'refine_discretization'
                        ]


class MyManager(SyncManager):    
    pass


class APIWorkerInterface():
    """Interface for deep learning models to communicate with AIME API Server.

    Args:
        api_server (str): Address of API Server. Example: 'http://api.aime.team'.
        job_type (str): Type of job . Example: "stable_diffusion_xl_txt2img".
        auth_key (str): key to authorize worker to connect with API Server.
        gpu_id (int, optional): ID of GPU the worker runs on. Defaults to 0.
        world_size (int, optional): Number of used GPUs the worker runs on. Defaults to 1.
        rank (int, optional): ID of current GPU if world_size > 1. Defaults to 0.
        gpu_name (str, optional): Name of GPU the worker runs on. Defaults to None.
        progress_received_callback (callable, optional): Callback function with http response as argument, 
            called when API server sent response to send_progress(..). Defaults to None.
        progress_error_callback (callable, optional): Callback function with requests.exceptions.ConnectionError as argument, 
            called when API server didn't send response from send_progress(..). Defaults to None.
        image_metadata_params (list, optional): Parameters specific for the used image generator model to add as metadata to the generated image. 
            Fixed parameters are Artist, ProcessingSoftware, Software, ImageEditingSoftware = AIME API <endpoint_name>. 
            Defaults to aime_api_worker_interface.DEFAULT_IMAGE_METADATA. 

    Attributes:
        progress_data_received (bool): True, if API server sent response to send_progress(), 
            False while progress data is being transmitted or if an error occured.

    Examples:
        Minimal example, instantiate the api_worker with URL to the API server, 
        job type and auth_key. Waiting for and receiving job data and sending job result:

        .. highlight:: python
        .. code-block:: python            

            from aime_api_worker_interface import APIWorkerInterface
                
            api_worker = APIWorkerInterface('http://api.aime.team', 'llama2_chat', <auth_key>)
            while True:
                job_data = api_worker.job_request()
                output = do_deep_learning_worker_calculations(job_data, ...)
                api_worker.send_job_results(output)

        Example usage with progress:

        .. highlight:: python
        .. code-block:: python

            from aime_api_worker_interface import APIWorkerInterface           

            api_worker = APIWorkerInterface('http://api.aime.team', 'llama2_chat', <auth_key>)
            while True:
                job_data = api_worker.job_request()
                
                for step in deep_learning_worker_calculation:
                    progress_in_percent = round(step*100/len(deep_learning_worker_calculation))
                    progress_data = do_deep_learning_worker_calculation_step(job_data, ...)
                    if api_worker.progress_data_received:
                        api_worker.send_progress(progress_in_percent, progress_data)
                output = get_result()
                api_worker.send_job_results(output)

        Example usage with callback:

        .. highlight:: python
        .. code-block:: python

            from aime_api_worker_interface import APIWorkerInterface

            def progress_callback(api_worker, progress, progress_data):
                if api_worker.progress_data_received:
                    api_worker.send_progress(progress, progress_data)


            api_worker = APIWorkerInterface('http://api.aime.team', 'llama2_chat', <auth_key>)
            callback = Callback(api_worker)
            
            while True:
                job_data = api_worker.job_request()
                output = do_deep_learning_worker_calculation(job_data, progress_callback, api_worker, ...)
                api_worker.send_progress(progress, progress_data)

        Example usage with callback class:

        .. highlight:: python
        .. code-block:: python

            from aime_api_worker_interface import APIWorkerInterface

            class Callback():

                def __init__(self, api_worker):
                    self.api_worker = api_worker


                def progress_callback(self, progress, progress_data):
                    if self.api_worker.progress_data_received:
                        self.api_worker.send_progress(progress, progress_data)
                
                def result_callback(self, result):
                    self.api_worker.send_job_results(result) 


            api_worker = APIWorkerInterface('http://api.aime.team', 'llama2_chat', <auth_key>)
            callback = Callback(api_worker)
            
            while True:
                job_data = api_worker.job_request()
                do_deep_learning_worker_calculation(job_data, callback.result_callback, callback.progress_callback, ...)
        
    """
    manager = None
    barrier = None

    def __init__(
        self, 
        api_server, 
        job_type, 
        auth_key, 
        gpu_id=0, 
        world_size=1, 
        rank=0, 
        gpu_name=None, 
        image_metadata_params=DEFAULT_IMAGE_METADATA,
        print_server_status = True,
        request_timeout = 60,
        worker_version=0
        ):
        """Constructor

        Args:
            api_server (str): Address of API Server. Example: 'http://api.aime.team'.
            job_type (str): Type of job . Example: "stable_diffusion_xl_txt2img".
            auth_key (str): key to authorize worker to connect with API Server.
            gpu_id (int, optional): ID of GPU the worker runs on. Defaults to 0.
            world_size (int, optional): Number of used GPUs the worker runs on. Defaults to 1.
            rank (int, optional): ID of current GPU if world_size > 1. Defaults to 0.
            gpu_name (str, optional): Name of GPU the worker runs on. Defaults to None.
            image_metadata_params (list, optional): Parameters to add as metadata to images (Currently only 'PNG'). Defaults to [
                'prompt', 'negative_prompt', 'seed', ...]
            print_server_status (bool, optional): Whether the server status is printed at start. Defaults to True
        """        
        self.api_server = api_server
        self.job_type = job_type
        self.auth_key = auth_key
        self.gpu_id = gpu_id
        self.world_size = world_size
        self.rank = rank
        self.gpu_name = gpu_name
        self.__custom_callback = None
        self.__custom_error_callback = None
        self.image_metadata_params = image_metadata_params
        self.worker_name = self.__make_worker_name()
        self.__init_manager_and_barrier()
        self.progress_data_received = True
        self.__current_job_cmd = dict()
        self.__current_jobs_finished = []
        self.print_server_status = print_server_status
        self.async_check_server_connection(terminal_output = print_server_status)
        self.request_timeout = request_timeout
        self.worker_version = worker_version
        self.version = self.get_version()


    def current_job_data(self, job_id=None):
        """get the job_data of current job to be processed

        Args:
            job_id (string): For single job processing (max_job_batch=1) the job_id is not required.
                             For batch job processing (max_job_batch>1) the job_id is required to specify 
                             the job the data should be returned.

        Returns:
            job_data: the job_data of the current only job or the job with the given job_id
        """        
        job_batch_data = self.__current_job_cmd.get('job_data', [])
        if(job_id == None):
            if(len(job_batch_data) == 1):
                return job_batch_data[0]
            else:
                raise Exception("More then one job in batch: job_id argument required!")                
        else:
            for job_data in job_batch_data:
                if(job_data['job_id'] == job_id):
                    return job_data
        raise Exception("No current job with job_id: %s" % job_id)


    def current_job_batch_data(self):
        """get the job_datas of the current batch as list 

        Returns:
            [job_data]: the list of job_datas of the current jobs to be processed
        """             
        return self.__current_job_cmd.get('job_data', [])


    def get_job_batch_parameter(self, param_name):
        """get the job_data parameter values for a specific parameter as value array

        Returns:
            [values]: the value list of the paramter across the batch
        """             
        values = []
        for job_data in self.current_job_batch_data():
            values.append(job_data.get(param_name, None))
        return values

    def has_job_finished(self, job_data):
        """check if specific job has been addressed with a send_job_results and is thereby finished

        Args:
            job_data: job_data of the job to check

        Returns:
            bool: True if job has send job_results, False otherwise
        """   
        for idx, job in enumerate(self.current_job_batch_data()):
            if(job['job_id'] == job_data['job_id']):
                return self.__current_jobs_finished[idx]
        raise Exception("job not found in batch: job_data seems invalid!")                


    def have_all_jobs_finished(self):
        """check if all jobs have been addressed with a send_job_results and are therefore finished

        Returns:
            bool: true if all jobs have send job_results, false otherwise
        """                  
        for finished in self.__current_jobs_finished:
            if not finished:
                return False
        return True


    def job_request(self):
        """Worker requests a single job from the API Server on endpoint route /worker_job_request. 

        Does call job_batch_request() with max_job_batch size 1 and returns the first job.

        See job_batch_request() for more information.

        Returns:
           Dict: job data with worker [INPUT] parameters received from API server.
        """
        self.job_batch_request(1)
        return self.current_job_data()


    def job_batch_request(self, max_job_batch):
        """Worker requests a job batch from API Server on endpoint route /worker_job_request.

        If there is no client job offer within the job_timeout = request_timeout * 0.9 the API server 
        responds with 'cmd':'no_job' and the worker requests a job again on endpoint route/worker_job_request.
         
        In MultGPU-Mode (world_size > 1) only rank 0 will get the job_data.

        Args:
            max_job_batch: max job batch size of jobs to process. One to max job batch size jobs will be returned

        Returns:
            Array: Array of job data with worker [INPUT] parameters received from API server.

        Examples:

            Example job data:

            .. highlight:: python
            .. code-block:: python

                response_data = {
                    'wait_for_result': False,
                    'endpoint_name': 'stable_diffusion_xl_txt2img',
                    'start_time': 1700430052.505548,
                    'start_time_compute': 1700430052.5124364},
                    'cmd': 'job',
                    'job_data': [{
                        'job_id': 'JID1',
                        'prompt': 'prompt',
                        ... 
                    }],
                    'progress_descriptions': {
                        'progress_images': {
                            'type': 'image_list', 'image_format': 'JPEG', 'color_space': 'RGB'
                        }
                    }, 
                    'output_descriptions': {
                        'images': {'type': 'image_list', 'image_format': 'JPEG', 'color_space': 'RGB'},
                        'seed': {'type': 'integer'},
                        'prompt': {'type': 'string'},
                        'error': {'type': 'string'}
                    }
                }
        """
        job_cmd = dict()
        if self.rank == 0:
            have_job = False
            counter = 0
            while not have_job:
                request = {
                    'auth': self.worker_name,
                    'job_type': self.job_type,
                    'auth_key': self.auth_key,
                    'version': self.version,
                    'worker_version': self.worker_version,
                    'request_timeout': self.request_timeout,
                    'max_job_batch': max_job_batch,
                }
                try:
                    response = self.__fetch('/worker_job_request', request)
                    if response.status_code == 503:
                        self.check_periodically_if_server_online()
                        continue
                except requests.exceptions.ConnectionError:
                    self.check_periodically_if_server_online()
                    continue
                response_output_str = '! API server responded with {cmd}: {msg}'
                if response.status_code == 200:
                    job_cmd = response.json() 
                    cmd = job_cmd.get('cmd')
                    msg = job_cmd.get('msg', 'unknown')
                    if cmd == 'job':
                        have_job = True
                    elif cmd == 'no_job':
                        continue
                    elif cmd == 'error':
                        exit(response_output_str.format(cmd=cmd, msg=msg))
                    elif cmd == 'warning':
                        print(response_output_str.format(cmd=cmd, msg=msg))
                        counter += 1
                        self.check_periodically_if_server_online()
                        if counter > 3:
                            exit(response_output_str.format(cmd=cmd, msg=msg))
                    else:
                        exit(response_output_str.format(cmd='unknown command', msg=cmd))

        if self.world_size > 1:
            # hold all GPU processes here until we have a new job                     
            APIWorkerInterface.barrier.wait()

        # TODO: remove legacy support api_server version < 0.6.0: convert job_data from {} to [{}]
        job_data = job_cmd.get('job_data', {})
        if not isinstance(job_data, list):
            job_data = [job_data]
            job_cmd['job_data'] = job_data

        self.__current_jobs_finished = [False] * len(job_data)

        self.__current_job_cmd = job_cmd
        return self.current_job_batch_data()



    def send_job_results(self, results, job_data=None):
        """Process/convert job results and send it to API Server on route /worker_job_result.

        Args:
            results (dict): worker [OUTPUT] result parameters (f.i. 'image', 'images' or 'text').
                Example results: ``{'images': [<PIL.Image.Image>, <PIL.Image.Image>, ...]}``

        Returns:
            requests.models.Response: Http response from API server to the worker.

        Examples:
            Example response.json(): 
            
            .. code-block:: 

                API Server received data without problems:          {'cmd': 'ok'} 
                An error occured in API server:                     {'cmd': 'error', 'msg': <error message>} 
                API Server received data received with a warning:   {'cmd': 'warning', 'msg': <warning message>}
        """
        if self.rank == 0:
            if not job_data:
                job_data = self.current_job_data()

            for idx, job in enumerate(self.current_job_batch_data()):
                if(job['job_id'] == job_data['job_id']):
                    self.__current_jobs_finished[idx] = True
                    break

            results = self.__prepare_output(results, job_data, True)
            while True:
                try:
                    response =  self.__fetch('/worker_job_result', results)
                except requests.exceptions.ConnectionError:
                    print('Connection to server lost')
                    return
                if response.status_code == 200:
                    return response
                else:
                    self.check_periodically_if_server_online()
                    return


    def send_progress(
        self,
        progress,
        progress_data=None,
        progress_received_callback=None,
        progress_error_callback=None,
        job_data=None
        ):
        """Processes/converts job progress information and data and sends it to API Server on route /worker_job_progress asynchronously 
        to main thread using Pool().apply_async() from multiprocessing.dummy. When Api server received progress data, 
        self.progress_data_received is set to True. Use progress_received_callback and progress_error_callback for response.

        Args:
            progress (int): current progress (f.i. percent or number of generated tokens)
            progress_data (dict, optional): dictionary with progress_images or text while worker is computing. 
                Example progress data: :{'progress_images': [<PIL.Image.Image>, <PIL.Image.Image>, ...]}:. Defaults to None.
            progress_received_callback (callable, optional): Callback function with API server response as argument. 
                Called when progress_data is received. Defaults to None.
            progress_error_callback (callable, optional): Callback function with requests.exceptions.ConnectionError or 
                http response with :status_code == 503: as argument. Called when API server replied with error. Defaults to None.
            
        """
        
<<<<<<< HEAD
        if self.rank == 0 and self.progress_data_received and not self.__current_job_cmd.pop('wait_for_result', False):            
=======
        if self.rank == 0 and self.progress_data_received and not self.__current_job_cmd.get('wait_for_result', False):            
>>>>>>> dd786731
            if not job_data:
                job_data = self.current_job_data()
            payload = {parameter: job_data[parameter] for parameter in SERVER_PARAMETERS}
            payload.update(
                {
                    'progress': progress, 
                    'progress_data': self.__prepare_output(progress_data, job_data, False)
                }
            )
            self.progress_data_received = False
            _ = self.__fetch_async('/worker_job_progress', payload, progress_received_callback, progress_error_callback)


    def send_batch_progress(
        self,
        batch_progress,
        progress_batch_data,
        job_batch_data,
        progress_received_callback=None,
        progress_error_callback=None,
        ):
        """Processes/converts job progress information and data and sends it to API Server on route /worker_job_progress asynchronously 
        to main thread using Pool().apply_async() from multiprocessing.dummy. When Api server received progress data, 
        self.progress_data_received is set to True. Use progress_received_callback and progress_error_callback for response.

        Args:
            batch_progress [(int)]: current progress (f.i. percent or number of generated tokens)
            progress_batch_data [(dict, optional)]: dictionary with progress_images or text while worker is computing. 
                Example progress data: :{'progress_images': [<PIL.Image.Image>, <PIL.Image.Image>, ...]}:. Defaults to None.
            job_batch_data: 
            progress_received_callback (callable, optional): Callback function with API server response as argument. 
                Called when progress_data is received. Defaults to None.
            progress_error_callback (callable, optional): Callback function with requests.exceptions.ConnectionError or 
                http response with :status_code == 503: as argument. Called when API server replied with error. Defaults to None.
            
        """
        
        if self.rank == 0 and self.progress_data_received and not self.__current_job_cmd.get('wait_for_result', False):
            batch_payload = []
            for progress, progress_data, job_data in zip(batch_progress, progress_batch_data, job_batch_data):
                payload = {parameter: job_data[parameter] for parameter in SERVER_PARAMETERS}
                payload.update(
                    {
                        'progress': progress, 
                        'progress_data': self.__prepare_output(progress_data, job_data, False)
                    }
                )
                batch_payload.append(payload)
            self.progress_data_received = False
            _ = self.__fetch_async('/worker_job_progress', batch_payload, progress_received_callback, progress_error_callback)


    def async_check_server_connection(
        self,
        check_server_callback=None,
        check_server_error_callback=None,
        terminal_output=True
        ):
        """Non blocking check of Api server status on route /worker_check_server_status using Pool().apply_async() from multiprocessing.dummy 

        Args:
            check_server_callback (callable, optional): Callback function with with API server response as argument. 
                Called after a successful server check. Defaults to None.
            check_server_error_callback (callable, optional): Callback function with requests.exceptions.ConnectionError as argument
                Called when server replied with error. Defaults to None.
            terminal_output (bool, optional): Prints server status to terminal if True. Defaults to True.
        """        

        
        self.__custom_callback = check_server_callback if check_server_callback else None
        self.__custom_error_callback = check_server_error_callback if check_server_error_callback else None

        self.print_server_status = terminal_output
        payload =  {'auth_key': self.auth_key, 'job_type': self.job_type}
        self.__fetch_async('/worker_check_server_status', payload)


    def check_periodically_if_server_online(self, interval_seconds=1):
        """Checking periodically every interval_seconds=1 if server is online by post requests on route /worker_check_server_status.

        Args:
            interval_seconds (int): Interval in seconds to update check if server is online

        Returns:
            bool: True if server is available again
        """
        if self.rank == 0:
            server_offline = False
            start_time = datetime.now()
            dot_string = self.__dot_string_generator()
            while True:
                try:
                    response = self.__fetch('/worker_check_server_status', {'auth_key': self.auth_key, 'job_type': self.job_type})
                    if response.status_code == 200:
                        if server_offline:
                            print('\nServer back online')
                        return True
                    else:
                        self.__print_server_offline_string(start_time, dot_string)
                        server_offline = True
                        time.sleep(interval_seconds)
                except requests.exceptions.ConnectionError:
                    self.__print_server_offline_string(start_time, dot_string)
                    server_offline = True
                    time.sleep(interval_seconds)


    def get_pnginfo_metadata(self, job_data):
        """Parses and returns image metadata from job_data.

        Returns:
            PIL.PngImagePlugin.PngInfo: PngInfo Object with metadata for PNG images
        """        
        metadata = PngInfo()
        for parameter_name in self.image_metadata_params:
            parameter = job_data.get(parameter_name)
            if parameter:
                metadata.add_text(parameter_name, str(parameter))
        aime_str = f'AIME API {self.__current_job_cmd.get("endpoint_name", self.job_type)}'
        metadata.add_text('Artist', aime_str)
        metadata.add_text('ProcessingSoftware', aime_str)
        metadata.add_text('Software', aime_str)
        metadata.add_text('ImageEditingSoftware', aime_str)
        
        return metadata


    def get_exif_metadata(self, image, job_data):
        metadata = {str(parameter_name): job_data.get(parameter_name) for parameter_name in DEFAULT_IMAGE_METADATA}
        exif = image.getexif()
        exif[0x9286] = json.dumps(metadata) # Comment Tag
        aime_str = f'AIME API {self.__current_job_cmd.get("endpoint_name", self.job_type)}'
        exif[0x013b] = aime_str # Artist
        exif[0x000b] = aime_str # ProcessingSoftware
        exif[0x0131] = aime_str # Software
        exif[0xa43b] = aime_str # ImageEditingSoftware
        return exif


    def __init_manager_and_barrier(self):
        """Register barrier in MyManager, initialize MyManager and assign them to APIWorkerInterface.barrier and APIWorkerInterface.manager
        """
        if self.world_size > 1:
            MyManager.register("barrier", lambda: APIWorkerInterface.barrier)
            APIWorkerInterface.manager = MyManager(("127.0.0.1", SYNC_MANAGER_BASE_PORT + self.gpu_id), authkey=SYNC_MANAGER_AUTH_KEY)
            # multi GPU synchronization required
            if self.rank == 0:
                APIWorkerInterface.barrier = Barrier(self.world_size)
                APIWorkerInterface.manager.start()
            else:
                time.sleep(2)   # manager has to be started first to connect
                APIWorkerInterface.manager.connect()
                APIWorkerInterface.barrier = APIWorkerInterface.manager.barrier()    


    def __make_worker_name(self):
        """Make a name for the worker based on worker hostname gpu name and gpu id: 

        Returns:
            str: name of the worker like <hostname>_<gpu_name>_<gpu_id> if gpu_name is given, , else <hostname>_GPU_<gpu_id>
        """        
        worker_name = socket.gethostname()
        for id in range(self.world_size):
            if self.gpu_name:
                worker_name += f'_{self.gpu_name}_{id+self.gpu_id}'
            else:
                worker_name += f'_GPU{id+self.gpu_id}'
        return worker_name


    def __convert_output_types_to_string_representation(
        self,
        output_data,
        output_name,
        output_description,
        job_data
        ):
        """Converts parameters output data from type 'image' and 'image_list' to base64 strings. 

        Args:
            output_data (dict): worker [OUTPUT] parameter dictionary
            finished (bool): Set True fro sending end result, False for progress data

        Returns:
            dict: worker [OUTPUT] parameter dictionary with data converted to base64 string
        """
        if output_name in output_data:
            output_type = output_description.get('type') 
            image_format = output_description.get('image_format', 'JPEG')
            color_space = output_description.get('color_space', 'RGB')

            if output_type == 'image':
                output_data[output_name] = self.__convert_image_to_base64_string(
                    output_data[output_name],
                    image_format,
                    color_space,
                    job_data
                )
            elif output_type == 'image_list':
                output_data[output_name] = self.__convert_image_list_to_base64_string(
                    output_data[output_name],
                    image_format,
                    color_space,
                    job_data
                )
            elif output_type == 'audio':
                audio_format = output_description.get('audio_format', 'wav')
                output_data[output_name] = self.__convert_audio_to_base64_string(
                    output_data[output_name],
                    audio_format
                )


    def __prepare_output(self, output_data, job_data, finished):
        """Adds SERVER_PARAMETERS to output_data. Converts parameters in output data from type 'image' and 'image_list' to base64 strings. 
        Adds [OUTPUT] parameters found in job_data[output_description/progress_description] to output_data

        Args:
            output_data (dict): worker [OUTPUT] parameter dictionary
            finished (bool): Set True fro sending end result, False for progress data

        Returns:
            dict: worker [OUTPUT] parameter dictionary with data converted to base64 string
        """
        
        if output_data:
            output_data = output_data.copy()
            output_data['version'] = self.version
            output_data['auth'] = self.worker_name
            if finished:
                for parameter in SERVER_PARAMETERS:
                    output_data[parameter] = job_data.get(parameter)
                output_data['job_type'] = self.job_type
                mode = 'output'
            else:
                mode = 'progress'
            descriptions = self.__current_job_cmd.get(f'{mode}_descriptions')
            for output_name, output_description in descriptions.items():
                self.__convert_output_types_to_string_representation(output_data, output_name, output_description, job_data)
                if finished:
                    if output_name in job_data and output_name not in output_data:
                        output_data[output_name] = job_data[output_name]
        return output_data


    def __convert_image_to_base64_string(self, image, image_format, color_space, job_data):
        """Converts given PIL image to base64 string with given image_format and image metadata parsed from job_data.

        Args:
            image (PIL.PngImagePlugin.PngImageFile): Python pillow image to be converted
            image_format (str): Image format. f.i. 'PNG', 'JPG'

        Returns:
            str: base64 string of image
        """
        image = image.convert(color_space)
        with io.BytesIO() as buffer:
            if image_format == 'PNG':
                image.save(buffer, format=image_format, pnginfo=self.get_pnginfo_metadata(job_data))
            elif image_format =='JPEG' or image_format == 'JPG':
                image_format = 'JPEG'
                exif = self.get_exif_metadata(image, job_data)
                image.save(buffer, format=image_format, exif=exif)
            else:
                image.save(buffer, format=image_format)
            
            image_64 = f'data:image/{image_format};base64,' + base64.b64encode(buffer.getvalue()).decode('utf-8')
        return image_64

    
    def __convert_audio_to_base64_string(self, audio_object, audio_format='wav'):
        return f'data:audio/{audio_format};base64,' + base64.b64encode(audio_object.getvalue()).decode('utf-8')


    def __convert_image_list_to_base64_string(self, list_images, image_format, color_space, job_data):
        """Converts given list of PIL images to base64 string with given image_format and adds image metadata from input data.

        Args:
            list_images (list [PIL.PngImagePlugin.PngImageFile, ..]): List of python pillow images to be converted
            image_format (str): Image format. f.i. 'PNG', 'JPG'

        Returns:
            str: base64 string of images
        """        
        image_64 = [self.__convert_image_to_base64_string(image, image_format, color_space, job_data) for image in list_images]
        return image_64


    def __print_server_offline_string(self, start_time, dot_string):
        """Prints information about the connection to the API server, if it's offline.

        Args:
            start_time (float): Time since the server is offline
            dot_string (generator): Generator yielding string for dynamic print output f.i. moving dot
        """        
        duration_being_offline = datetime.now() - start_time
        duration_being_offline = duration_being_offline - timedelta(microseconds=duration_being_offline.microseconds)        
        print(f'Connection to API Server {self.api_server} offline for {duration_being_offline}. Trying to reconnect{next(dot_string)}', end='\r')


    def __dot_string_generator(self):
        """Generator of string with moving dot for server status print output

        Yields:
            str: '.   ' with dot moving each call
        """
        dot_string = '.   '
        counter = 0
        while True:
            if (counter//3) % 2 == 0:
                dot_string = dot_string[-1] + dot_string[:-1]
            else:
                dot_string = dot_string[1:] + dot_string[0]
            yield dot_string
            counter += 1


    def __print_server_status(self, response):
        """Prints server status to the terminal. Called at start of worker if self.print_server_status is True.

        Args:
            response (requests.models.Response or requests.exceptions.ConnectionError): 

        """        
        if type(response) is requests.models.Response:
            if response.status_code == 200:
                response_json = response.json()
                status = 'online'
                
                if response_json.get('msg'):
                    message_str = f'\nBut server responded with: {response_json.get("cmd")}: {response_json.get("msg")}'
                else:
                    message_str = ''

                if not response_json.get('cmd'):
                    message_str += f'\nUnknown server response: {response_json}\n'
            elif response.status_code == 503:
                status = 'offline'
                message_str = ''

        elif type(response) is requests.exceptions.ConnectionError:
            message_str = ''
            status = 'offline'
        else:
            status = 'unknown'
            message_str = f'\nUnknown server response: {response}\n'

        output_str = \
            '--------------------------------------------------------------\n\n' +\
            f'           API server {self.api_server} {status}' +\
            message_str +\
            '\n\n--------------------------------------------------------------'
        if self.rank == 0:
            print(output_str)


    def __fetch(self, route, json=None):
        """Send post request on given route on API server with given arguments

        Args:
            route (str): Route on API server for post request
            json (dict, optional): Arguments for post request

        Returns:
            requests.models.Response: post request response from API server
            
        Examples:
            Example_response.json() on routes /check_server_status and /worker_job_request: 
                API Server received data without problems:          {'cmd': 'ok'} 
                An error occured in API server:                     {'cmd': 'error', 'msg': <error message>} 
                API Server received data with a warning:   {'cmd': 'warning', 'msg': <warning message>}
        """
        try:
            response = requests.post(self.api_server + route, json=json, timeout=self.request_timeout)
        except requests.Timeout:
            raise requests.exceptions.ConnectionError

        return response


    def __fetch_async(
        self,
        route,
        json=None,
        callback=None,
        error_callback=None
        ):
        """Sends non-blocking post request on given route on API server with given arguments. Returns None. Response 
        in __async_fetch_callback or __async_fetch_error_callback.

        Args:
            route (str): Route on API server for post request, f.i. '/worker_job_progress'
            json (dict, optional): Arguments for post request
        """
        if callback:
            self.__custom_callback = callback
        if error_callback:
            self.__custom_error_callback = error_callback
        pool = Pool()
        pool.apply_async(self.__fetch, args=[route, json], callback=self.__async_fetch_callback, error_callback=self.__async_fetch_error_callback)
        pool.close()


    def __async_fetch_callback(self, response):
        """Is called when API server sent a response to __fetch_async. 
        Sets progress_data_received = True and calls __custom_callback, if given to APIWorkerInterface

        Args:
            response (requests.models.Response): Http response from API server.

        Examples:
            Example_response.json() on routes /check_server_status and /worker_job_request:

            .. code-block::

                API Server received data without problems:      {'cmd': 'ok'} 
                An error occured in API server:                 {'cmd': 'error', 'msg': <error message>} 
                API Server received data with a warning:        {'cmd': 'warning', 'msg': <warning message>}
        """
        self.progress_data_received = True     
        if self.print_server_status:
            self.__print_server_status(response)
            self.print_server_status = False
        if self.__custom_callback:
            self.__custom_callback(response)


    def __async_fetch_error_callback(self, error):
        """Is called when request didn't reach API server is offline. 
        Sets progress_data_received = True and calls progress_received_callback, if given to APIWorkerInterface

        Args:
            error (requests.exceptions.ConnectionError): requests.exceptions.ConnectionError
        """
        if self.print_server_status:
            self.progress_data_received = True
            self.__print_server_status(error)
            self.print_server_status = False
        else:
            if self.__custom_error_callback:
                self.__custom_error_callback(error)


    @staticmethod
    def get_version():
        """Parses name and version of AIME API Worker Interface with pkg_resources

        Returns:
            str: Name and version of AIME API Worker Interface
        """        
        try:
            version = str(pkg_resources.get_distribution('aime_api_worker_interface'))
        except pkg_resources.DistributionNotFound: # If package is not installed via pip
            import re
            from pathlib import Path
            setup_py = Path(__file__).resolve().parent.parent / 'setup.py'
            with open(setup_py, 'r') as file:                
                version_no = re.search(r"version\s*=\s*'(.*)'\s*,\s*\n", file.read()).group(1)
            version = f'AIME API Worker Interface {version_no}'
        return version<|MERGE_RESOLUTION|>--- conflicted
+++ resolved
@@ -444,11 +444,7 @@
             
         """
         
-<<<<<<< HEAD
-        if self.rank == 0 and self.progress_data_received and not self.__current_job_cmd.pop('wait_for_result', False):            
-=======
-        if self.rank == 0 and self.progress_data_received and not self.__current_job_cmd.get('wait_for_result', False):            
->>>>>>> dd786731
+        if self.rank == 0 and self.progress_data_received and not self.__current_job_cmd.get('wait_for_result', False):
             if not job_data:
                 job_data = self.current_job_data()
             payload = {parameter: job_data[parameter] for parameter in SERVER_PARAMETERS}
