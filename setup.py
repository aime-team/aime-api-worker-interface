--- conflicted
+++ resolved
@@ -1,11 +1,7 @@
 from setuptools import setup
 
 setup(name='AIME API Worker Interface',
-<<<<<<< HEAD
-      version='0.6.5',
-=======
       version='0.7.0',
->>>>>>> dd786731
       author='AIME',
       author_email='carlo@aime.info',
       packages=['aime_api_worker_interface'],
