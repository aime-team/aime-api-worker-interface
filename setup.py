from setuptools import setup

setup(name='AIME API Worker Interface',
<<<<<<< HEAD
      version='0.8.2',
=======
      version='0.8.5',
>>>>>>> 581352f4
      author='AIME',
      author_email='carlo@aime.info',
      packages=['aime_api_worker_interface'],
      zip_safe=False)<|MERGE_RESOLUTION|>--- conflicted
+++ resolved
@@ -1,11 +1,7 @@
 from setuptools import setup
 
 setup(name='AIME API Worker Interface',
-<<<<<<< HEAD
-      version='0.8.2',
-=======
       version='0.8.5',
->>>>>>> 581352f4
       author='AIME',
       author_email='carlo@aime.info',
       packages=['aime_api_worker_interface'],
